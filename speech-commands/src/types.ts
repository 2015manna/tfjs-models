/**
 * @license
 * Copyright 2018 Google LLC. All Rights Reserved.
 * Licensed under the Apache License, Version 2.0 (the "License");
 * you may not use this file except in compliance with the License.
 * You may obtain a copy of the License at
 *
 * http://www.apache.org/licenses/LICENSE-2.0
 *
 * Unless required by applicable law or agreed to in writing, software
 * distributed under the License is distributed on an "AS IS" BASIS,
 * WITHOUT WARRANTIES OR CONDITIONS OF ANY KIND, either express or implied.
 * See the License for the specific language governing permissions and
 * limitations under the License.
 * =============================================================================
 */

import * as tf from '@tensorflow/tfjs';

/**
 * This file defines the interfaces related to SpeechCommandRecognizer.
 */

export type FFT_TYPE = 'BROWSER_FFT'|'SOFT_FFT';

export type RecognizerCallback = (result: SpeechCommandRecognizerResult) =>
    Promise<void>;

/**
 * Interface for a speech-command recognizer.
 */
export interface SpeechCommandRecognizer {
  /**
   * Load the underlying model instance and associated metadata.
   *
   * If the model and the metadata are already loaded, do nothing.
   */
  ensureModelLoaded(): Promise<void>;

  /**
   * Start listening continuously to microphone input and perform recognition
   * in a streaming fashion.
   *
   * @param callback the callback that will be invoked every time
   *   a recognition result is available.
   * @param config optional configuration.
   * @throws Error if there is already ongoing streaming recognition.
   */
  listen(callback: RecognizerCallback,
         config?: StreamingRecognitionConfig): Promise<void>;

  /**
   *  Stop the ongoing streaming recognition (if any).
   *
   * @throws Error if no streaming recognition is ongoing.
   */
  stopListening(): Promise<void>;

  /**
   * Check if this instance is currently performing
   * streaming recognition.
   */
  isListening(): boolean;

  /**
   * Recognize a single example of audio.
   *
   * If `input` is provided, will perform offline prediction.
   * If `input` is not provided, a single frame of audio
   *   will be collected from the microhpone via WebAudio and predictions
   *   will be made on it.
   *
   * @param input (Optional) tf.Tensor of Float32Array.
   *     If provided and a tf.Tensor, must match the input shape of the
   *     underlying tf.Model. If a Float32Array, the length must be
   *     equal to (the model’s required FFT length) *
   *     (the model’s required frame count).
   * @returns A Promise of recognition result, with the following fields:
   *   - scores: the probability scores.
   *   - embedding: the embedding for the input audio (i.e., an internal
   *     activation from the model). Provided if and only if `includeEmbedding`
   *     is `true` in `config`.
   * @throws Error on incorrect shape or length.
   */
  recognize(input?: tf.Tensor|Float32Array, config?: RecognizeConfig):
      Promise<SpeechCommandRecognizerResult>;

  /**
   * Get the input shape of the tf.Model the underlies the recognizer.
   */
  modelInputShape(): tf.Shape;

  /**
   * Getter for word labels.
   *
   * The word labels are an alphabetically sorted Array of strings.
   */
  wordLabels(): string[];

  /**
   * Get the parameters such as the required number of frames.
   */
  params(): RecognizerParams;

  /**
   * Create a new recognizer based on this recognizer, for transfer learning.
   *
   * @param name Required name of the transfer learning recognizer. Must be a
   *   non-empty string.
   * @returns An instance of TransferSpeechCommandRecognizer, which supports
   *     `collectExample()`, `train()`, as well as the same `listen()`
   *     `stopListening()` and `recognize()` as the base recognizer.
   */
  createTransfer(name: string): TransferSpeechCommandRecognizer;
}

/**
 * Interface for a transfer-learning speech command recognizer.
 *
 * This inherits the `SpeechCommandRecognizer`. It adds methods for
 * collecting and clearing examples for transfer learning, methods for
 * querying the status of example collection, and for performing the
 * transfer-learning training.
 */
export interface TransferSpeechCommandRecognizer extends
    SpeechCommandRecognizer {
  /**
   * Collect an example for transfer learning via WebAudio.
   *
   * @param {string} word Name of the word. Must not overlap with any of the
   *   words the base model is trained to recognize.
   * @returns {SpectrogramData} The spectrogram of the acquired the example.
   * @throws Error, if word belongs to the set of words the base model is
   *   trained to recognize.
   */
  collectExample(word: string): Promise<SpectrogramData>;

  /**
   * Clear all transfer learning examples collected so far.
   */
  clearExamples(): void;

  /**
   * Get counts of the word examples that have been collected for a
   * transfer-learning model.
   *
   * @returns {{[word: string]: number}} A map from word name to number of
   *   examples collected for that word so far.
   */
  countExamples(): {[word: string]: number};

  /**
   * Train a transfer-learning model.
   *
   * The last dense layer of the base model is replaced with new softmax dense
   * layer.
   *
   * It is assume that at least one category of data has been collected (using
   * multiple calls to the `collectTransferExample` method).
   *
   * @param config {TransferLearnConfig} Optional configurations fot the
   *   training of the transfer-learning model.
   * @returns {tf.History} A history object with the loss and accuracy values
   *   from the training of the transfer-learning model.
   * @throws Error, if `modelName` is invalid or if not sufficient training
   *   examples have been collected yet.
   */
  train(config?: TransferLearnConfig): Promise<tf.History>;
}

/**
 * Interface for a snippet of audio spectrogram.
 */
export interface SpectrogramData {
  /**
   * The float32 data for the spectrogram.
   *
   * Stored frame by frame. For example, the first N elements
   * belong to the first time frame and the next N elements belong
   * to the second time frame, and so forth.
   */
  data: Float32Array;

  /**
   * Number of points per frame, i.e., FFT length per frame.
   */
  frameSize: number;
}

/**
 * Interface for a result emitted by a speech-command recognizer.
 *
 * It is used in the callback of a recognizer's streaming or offline
 * recognition method. It represents the result for a short snippet of
 * audio.
 */
export interface SpeechCommandRecognizerResult {
  /**
   * Probability scores for the words.
   */
  scores: Float32Array|Float32Array[];

  /**
   * Optional spectrogram data.
   */
  spectrogram?: SpectrogramData;

  /**
   * Embedding (internal activation) for the input.
   *
   * This field is populated if and only if `includeEmbedding`
   * is `true` in the configuration object used during the `recognize` call.
   */
  embedding?: tf.Tensor;
}

export interface StreamingRecognitionConfig {
  /**
   * Overlap factor. Must be >=0 and <1.
   * Defaults to 0.5.
   * For example, if the model takes a frame length of 1000 ms,
   * and if overlap factor is 0.4, there will be a 400ms
   * overlap between two successive frames, i.e., frames
   * will be taken every 600 ms.
   */
  overlapFactor?: number;

  /**
   * Amount to time in ms to suppress recognizer after a word is recognized.
   *
   * Defaults to 1000 ms.
   */
  suppressionTimeMillis?: number;

  /**
   * Threshold for the maximum probability value in a model prediction
   * output to be greater than or equal to, below which the callback
   * will not be called.
   *
   * Must be a number >=0 and <=1.
   *
   * The value will be overridden to `0` if `includeEmbedding` is `true`.
   *
   * If `null` or `undefined`, will default to `0`.
   */
  probabilityThreshold?: number;

  /**
   * Invoke the callback for background noise and unknown.
   *
   * The value will be overridden to `true` if `includeEmbedding` is `true`.
   *
   * Default: `false`.
   */
  invokeCallbackOnNoiseAndUnknown?: boolean;

  /**
   * Whether the spectrogram is to be provided in the each recognition
   * callback call.
   *
   * Default: `false`.
   */
  includeSpectrogram?: boolean;

  /**
   * Whether to include the embedding (internal activation).
   *
   * If set as `true`, the values of the following configuration fields
   * in this object will be overridden:
   *
   * - `probabilityThreshold` will be overridden to 0.
   * - `invokeCallbackOnNoiseAndUnknown` will be overridden to `true`.
   *
   * Default: `false`.
   */
  includeEmbedding?: boolean;
}

export interface RecognizeConfig {
  /**
   * Whether the spectrogram is to be provided in the each recognition
   * callback call.
   *
   * Default: `false`.
   */
  includeSpectrogram?: boolean;

  /**
   * Whether to include the embedding (internal activation).
   *
   * Default: `false`.
   */
  includeEmbedding?: boolean;
}

/**
 * Configurations for the training of a transfer-learning recognizer.
 *
 * It is used during calls to the `TransferSpeechCommandRecognizer.train()`
 * method.
 */
export interface TransferLearnConfig {
  /**
   * Number of training epochs (default: 20).
   */
  epochs?: number;

  /**
   * Optimizer to be used for training (default: 'sgd').
   */
  optimizer?: string|tf.Optimizer;

  /**
   * Batch size of training (default: 128).
   */
  batchSize?: number;

  /**
   * Validation split to be used during training (default: 0).
   *
   * Must be a number between 0 and 1.
   */
  validationSplit?: number;

  /**
   * tf.Callback to be used during the training.
   */
  callback?: tf.CustomCallbackConfig;
}

/**
 * Parameters for a speech-command recognizer.
 */
export interface RecognizerParams {
  /**
<<<<<<< HEAD
=======
   * Total duration per spectragram, in milliseconds.
   */
  spectrogramDurationMillis?: number;

  /**
>>>>>>> b9aaadea
   * FFT encoding size per spectrogram column.
   */
  fftSize?: number;

  /**
   * Sampling rate, in Hz.
   */
  sampleRateHz?: number;
}

/**
 * Interface of an audio feature extractor.
 */
export interface FeatureExtractor {
  /**
   * Config the feature extractor.
   */
  setConfig(params: RecognizerParams): void;

  /**
   * Start the feature extraction from the audio samples.
   */
  start(samples?: Float32Array): Promise<Float32Array[]|void>;

  /**
   * Stop the feature extraction.
   */
  stop(): Promise<void>;

  /**
   * Get the extractor features collected since last call.
   */
  getFeatures(): Float32Array[];
}<|MERGE_RESOLUTION|>--- conflicted
+++ resolved
@@ -46,8 +46,8 @@
    * @param config optional configuration.
    * @throws Error if there is already ongoing streaming recognition.
    */
-  listen(callback: RecognizerCallback,
-         config?: StreamingRecognitionConfig): Promise<void>;
+  listen(callback: RecognizerCallback, config?: StreamingRecognitionConfig):
+      Promise<void>;
 
   /**
    *  Stop the ongoing streaming recognition (if any).
@@ -333,14 +333,11 @@
  */
 export interface RecognizerParams {
   /**
-<<<<<<< HEAD
-=======
    * Total duration per spectragram, in milliseconds.
    */
   spectrogramDurationMillis?: number;
 
   /**
->>>>>>> b9aaadea
    * FFT encoding size per spectrogram column.
    */
   fftSize?: number;
